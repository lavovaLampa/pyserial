--- conflicted
+++ resolved
@@ -811,22 +811,16 @@
         default=default_dtr)
 
     group.add_argument(
-<<<<<<< HEAD
-        "--non-exclusive",
-        dest="exclusive",
-        action="store_false",
-        help="disable locking for native ports",
+        '--non-exclusive',
+        dest='exclusive',
+        action='store_false',
+        help='disable locking for native ports',
         default=True)
 
     group.add_argument(
-        "--ask",
-        action="store_true",
-        help="ask again for port when open fails",
-=======
         '--ask',
         action='store_true',
         help='ask again for port when open fails',
->>>>>>> 5d5bf267
         default=False)
 
     group = parser.add_argument_group('data handling')
